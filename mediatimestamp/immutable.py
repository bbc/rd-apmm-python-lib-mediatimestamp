--- conflicted
+++ resolved
@@ -790,16 +790,11 @@
         :param start: A Timestamp or None
         :param end: A Timestamp or None
         :param inclusivity: a combination of flags INCLUDE_START and INCLUDE_END"""
-<<<<<<< HEAD
         super().__init__()
         self.start: Optional[Timestamp]
         self.end: Optional[Timestamp]
         self.inclusivity: TimeRange.Inclusivity
 
-        self.__dict__['start'] = start
-        self.__dict__['end'] = end
-        self.__dict__['inclusivity'] = inclusivity
-=======
         # Normalise the 'never' cases
         if start is not None and end is not None:
             if start > end or (start == end and inclusivity != TimeRange.INCLUSIVE):
@@ -811,8 +806,9 @@
         if start is None and end is None:
             inclusivity = TimeRange.INCLUSIVE
 
-        super(TimeRange, self).__init__(start, end, inclusivity)
->>>>>>> 3319e60c
+        self.__dict__['start'] = start
+        self.__dict__['end'] = end
+        self.__dict__['inclusivity'] = inclusivity
 
     def __setattr__(self, name: str, value: object) -> None:
         raise TsValueError("Cannot assign to an immutable TimeRange")
