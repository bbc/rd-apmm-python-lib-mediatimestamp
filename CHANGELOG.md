--- conflicted
+++ resolved
@@ -1,22 +1,17 @@
 # mediatimestamp Changelog
 
-<<<<<<< HEAD
 ## 2.0.0 (under construction)
 - Dropped all support for python 2.7
 - Swapped the mutable and immutable defaults
 - Removed the inclusion of the constants at the top level
 - Removed all mutable timestamps
 
-## 1.7.2
-- This is the final version of this library to support Python 2.7
-=======
 ## 1.7.3
 - Normalise time ranges where start > end to equal TimeRange.never().
 - Normalise inclusivity for unbounded time ranges to equal TimeRange.eternity().
 
 ## 1.7.2
-- Require Python version 3.6 rather than 3.
->>>>>>> 3319e60c
+- This is the final version of this library to support Python 2.7
 
 ## 1.7.1
 - Correct inclusivity names in `timerange_between` method.
