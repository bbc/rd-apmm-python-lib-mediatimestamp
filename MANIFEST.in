--- conflicted
+++ resolved
@@ -2,15 +2,9 @@
 include README.md
 include CHANGELOG.md
 include CONTRIBUTING.md
-include LICENSE.md
 include tox.ini
-<<<<<<< HEAD
-recursive-include tests *.py
 include stdeb.cfg
-=======
-include CONTRIBUTING.md
 include ICLA.md
 include ICLA.pdf
 include LICENSE.md
-include NOTICE.md
->>>>>>> 71c921ff
+include NOTICE.md